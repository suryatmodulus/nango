import { PostHog } from 'posthog-node';
<<<<<<< HEAD
import { getBaseUrl, localhostUrl, UserType, isCloud, isStaging, packageJsonFile } from '../utils/utils.js';
=======
import { isCloud, isStaging, baseUrl } from './temp/environment/detection.js';
import { localhostUrl } from './temp/environment/constants.js';
import { UserType, packageJsonFile } from '../utils/utils.js';
>>>>>>> 11843c0d
import ip from 'ip';
import errorManager, { ErrorSourceEnum } from './error.manager.js';
import accountService from '../services/account.service.js';
import environmentService from '../services/environment.service.js';
import userService from '../services/user.service.js';
import type { Account, User } from '../models/Admin.js';
import { LogActionEnum } from '../models/Activity.js';

export enum AnalyticsTypes {
    ACCOUNT_CREATED = 'server:account_created',
    ACCOUNT_JOINED = 'server:account_joined',
    API_CONNECTION_INSERTED = 'server:api_key_connection_inserted',
    API_CONNECTION_UPDATED = 'server:api_key_connection_updated',
    CONFIG_CREATED = 'server:config_created',
    CONNECTION_INSERTED = 'server:connection_inserted',
    CONNECTION_LIST_FETCHED = 'server:connection_list_fetched',
    CONNECTION_UPDATED = 'server:connection_updated',
    DEMO_0 = 'demo:step_0',
    DEMO_1 = 'demo:step_1',
    DEMO_1_ERR = 'demo:step_1:error',
    DEMO_1_SUCCESS = 'demo:step_1:success',
    DEMO_2 = 'demo:step_2',
    DEMO_2_ERR = 'demo:step_2:error',
    DEMO_2_SUCCESS = 'demo:step_2:success',
    DEMO_3 = 'demo:step_3',
    DEMO_4 = 'demo:step_4',
    DEMO_4_ERR = 'demo:step_4:error',
    DEMO_4_SUCCESS = 'demo:step_4:success',
    DEMO_5 = 'demo:step_5',
    DEMO_5_ERR = 'demo:step_5:error',
    DEMO_5_SUCCESS = 'demo:step_5:success',
    DEMO_6 = 'demo:step_6',
    PRE_API_KEY_AUTH = 'server:pre_api_key_auth',
    PRE_APP_AUTH = 'server:pre_appauth',
    PRE_APP_STORE_AUTH = 'server:pre_app_store_auth',
    PRE_BASIC_API_KEY_AUTH = 'server:pre_basic_api_key_auth',
    PRE_UNAUTH = 'server:pre_unauth',
    PRE_WS_OAUTH = 'server:pre_ws_oauth',
    SYNC_DEPLOY_SUCCESS = 'sync:deploy_succeeded',
    SYNC_PAUSE = 'sync:command_pause',
    SYNC_RUN = 'sync:command_run',
    SYNC_UNPAUSE = 'sync:command_unpause',
    SYNC_CANCEL = 'sync:command_cancel',
    UNAUTH_CONNECTION_INSERTED = 'server:unauth_connection_inserted',
    UNAUTH_CONNECTION_UPDATED = 'server:unauth_connection_updated',
    WEB_CONNECION_CREATED = 'web:connection_created',
    WEB_ACCOUNT_SIGNUP = 'web:account_signup'
}

class Analytics {
    client: PostHog | undefined;
    packageVersion: string | undefined;

    constructor() {
        try {
            if (process.env['TELEMETRY']?.toLowerCase() !== 'false' && !isStaging) {
                this.client = new PostHog('phc_4S2pWFTyPYT1i7zwC8YYQqABvGgSAzNHubUkdEFvcTl');
                this.client.enable();
                this.packageVersion = packageJsonFile().version;
            }
        } catch (e) {
            errorManager.report(e, {
                source: ErrorSourceEnum.PLATFORM,
                operation: LogActionEnum.ANALYTICS
            });
        }
    }

    public async track(name: string, accountId: number, eventProperties?: Record<string | number, any>, userProperties?: Record<string | number, any>) {
        try {
            if (this.client == null) {
                return;
            }

            eventProperties = eventProperties || {};
            userProperties = userProperties || {};

            const userType = this.getUserType(accountId, baseUrl);
            const userId = this.getUserIdWithType(userType, accountId, baseUrl);

            eventProperties['host'] = baseUrl;
            eventProperties['user-type'] = userType;
            eventProperties['user-account'] = userId;
            eventProperties['nango-server-version'] = this.packageVersion || 'unknown';

            if (isCloud && accountId != null) {
                const account: Account | null = await accountService.getAccountById(accountId);
                if (account !== null && account.id !== undefined) {
                    const users: User[] | null = await userService.getUsersByAccountId(account.id);

                    if (users) {
                        userProperties['email'] = users.map((user) => user.email).join(',');
                        userProperties['name'] = users.map((user) => user.name).join(',');
                    }
                }
            }

            userProperties['user-type'] = userType;
            userProperties['account'] = userId;
            eventProperties['$set'] = userProperties;

            this.client.capture({
                event: name,
                distinctId: userId,
                properties: eventProperties
            });
        } catch (e) {
            errorManager.report(e, {
                source: ErrorSourceEnum.PLATFORM,
                operation: LogActionEnum.ANALYTICS,
                accountId: accountId
            });
        }
    }

    public async trackByEnvironmentId(
        name: string,
        environmentId: number,
        eventProperties?: Record<string | number, any>,
        userProperties?: Record<string | number, any>
    ) {
        const accountId = await environmentService.getAccountIdFromEnvironment(environmentId);
        if (accountId) {
            this.track(name, accountId, eventProperties, userProperties);
        }
    }

    public getUserType(accountId: number, baseUrl: string): UserType {
        if (baseUrl === localhostUrl) {
            return UserType.Local;
        } else if (accountId === 0) {
            return UserType.SelfHosted;
        } else {
            return UserType.Cloud;
        }
    }

    public getUserIdWithType(userType: string, accountId: number, baseUrl: string): string {
        switch (userType) {
            case UserType.Local:
                return `${userType}-${ip.address()}`;
            case UserType.SelfHosted:
                return `${userType}-${baseUrl}`;
            case UserType.Cloud:
                return `${userType}-${(accountId || 0).toString()}`;
            default:
                return 'unknown';
        }
    }
}

export default new Analytics();<|MERGE_RESOLUTION|>--- conflicted
+++ resolved
@@ -1,11 +1,7 @@
 import { PostHog } from 'posthog-node';
-<<<<<<< HEAD
-import { getBaseUrl, localhostUrl, UserType, isCloud, isStaging, packageJsonFile } from '../utils/utils.js';
-=======
+import { UserType, packageJsonFile } from '../utils/utils.js';
 import { isCloud, isStaging, baseUrl } from './temp/environment/detection.js';
 import { localhostUrl } from './temp/environment/constants.js';
-import { UserType, packageJsonFile } from '../utils/utils.js';
->>>>>>> 11843c0d
 import ip from 'ip';
 import errorManager, { ErrorSourceEnum } from './error.manager.js';
 import accountService from '../services/account.service.js';
