{
    "name": "@nangohq/nango-server",
    "version": "1.0.0",
    "description": "Nango OAuth's server.",
    "type": "module",
    "main": "dist/server.js",
    "typings": "dist/index.d.ts",
    "scripts": {
        "start": "tsc && node dist/server.js",
        "dev": "nodemon",
        "nango": "cd nango-integrations && node ../../cli/dist/index.js"
    },
    "keywords": [],
    "repository": {
        "type": "git",
        "url": "git+https://github.com/NangoHQ/nango.git",
        "directory": "packages/server"
    },
    "license": "SEE LICENSE IN LICENSE FILE IN GIT REPOSITORY",
    "engines": {
        "node": ">=16.7",
        "npm": ">=6.14.11"
    },
    "dependencies": {
        "@hapi/boom": "^10.0.1",
<<<<<<< HEAD
        "@nangohq/shared": "^0.39.1",
        "@propelauth/express": "^2.1.4",
=======
        "@nangohq/shared": "^0.39.4",
>>>>>>> 5214395a
        "axios": "^1.3.4",
        "connect-session-knex": "^3.0.1",
        "cookie-parser": "^1.4.6",
        "cors": "^2.8.5",
        "dd-trace": "5.2.0",
        "dotenv": "^16.0.3",
        "exponential-backoff": "^3.1.1",
        "express": "^4.18.2",
        "express-session": "^1.17.3",
        "form-data": "^4.0.0",
        "install": "^0.13.0",
        "js-yaml": "^4.1.0",
        "jsonwebtoken": "^9.0.2",
        "knex": "^2.3.0",
        "mailgun.js": "^8.2.1",
        "multer": "^1.4.5-lts.1",
        "node-cron": "^3.0.2",
        "npm": "^10.5.0",
        "oauth": "^0.10.0",
        "passport": "^0.6.0",
        "passport-http": "^0.3.0",
        "passport-local": "^1.0.0",
        "pg": "^8.8.0",
        "posthog-node": "^3.1.3",
        "rate-limiter-flexible": "^5.0.0",
        "redis": "^4.6.11",
        "simple-oauth2": "^5.0.0",
        "uuid": "^9.0.0",
        "winston": "^3.8.2",
        "winston-daily-rotate-file": "^4.7.1",
        "ws": "^8.12.1"
    },
    "devDependencies": {
        "@types/braintree": "^3.3.6",
        "@types/cookie-parser": "^1.4.3",
        "@types/cors": "^2.8.12",
        "@types/express": "^4.17.13",
        "@types/express-session": "^1.17.6",
        "@types/ip": "^1.1.0",
        "@types/js-yaml": "^4.0.5",
        "@types/jsonwebtoken": "^9.0.1",
        "@types/multer": "^1.4.11",
        "@types/node": "^18.7.6",
        "@types/node-cron": "^3.0.7",
        "@types/oauth": "^0.9.1",
        "@types/passport": "^1.0.12",
        "@types/passport-http": "^0.3.9",
        "@types/passport-local": "^1.0.35",
        "@types/simple-oauth2": "^4.1.1",
        "@types/uuid": "^8.3.4",
        "@types/ws": "^8.5.4",
        "nodemon": "^3.0.1",
        "typescript": "^5.3.3"
    }
}<|MERGE_RESOLUTION|>--- conflicted
+++ resolved
@@ -23,12 +23,7 @@
     },
     "dependencies": {
         "@hapi/boom": "^10.0.1",
-<<<<<<< HEAD
-        "@nangohq/shared": "^0.39.1",
-        "@propelauth/express": "^2.1.4",
-=======
         "@nangohq/shared": "^0.39.4",
->>>>>>> 5214395a
         "axios": "^1.3.4",
         "connect-session-knex": "^3.0.1",
         "cookie-parser": "^1.4.6",
