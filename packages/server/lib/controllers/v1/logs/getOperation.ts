import { z } from 'zod';
import { asyncWrapper } from '../../../utils/asyncWrapper.js';
import { requireEmptyQuery, zodErrorToHTTP } from '@nangohq/utils';
import type { GetOperation } from '@nangohq/types';
import { model, envs, operationIdRegex } from '@nangohq/logs';

const validation = z
    .object({
<<<<<<< HEAD
        operationId: z.string().regex(operationIdRegex)
=======
        operationId: operationIdRegex
>>>>>>> 27fd1ae1
    })
    .strict();

export const getOperation = asyncWrapper<GetOperation>(async (req, res) => {
    if (!envs.NANGO_LOGS_ENABLED) {
        res.status(404).send({ error: { code: 'feature_disabled' } });
        return;
    }

    const emptyQuery = requireEmptyQuery(req, { withEnv: true });
    if (emptyQuery) {
        res.status(400).send({ error: { code: 'invalid_query_params', errors: zodErrorToHTTP(emptyQuery.error) } });
        return;
    }

    const val = validation.safeParse(req.params);
    if (!val.success) {
        res.status(400).send({
            error: { code: 'invalid_uri_params', errors: zodErrorToHTTP(val.error) }
        });
        return;
    }

    const { environment, account } = res.locals;
    try {
        const operation = await model.getOperation({ id: val.data.operationId });
        if (operation.accountId !== account.id || operation.environmentId !== environment.id || !operation.operation) {
            res.status(404).send({ error: { code: 'not_found' } });
            return;
        }

        res.status(200).send({ data: operation });
    } catch (err) {
        if (err instanceof model.ResponseError && err.statusCode === 404) {
            res.status(404).send({ error: { code: 'not_found' } });
            return;
        }
        throw err;
    }
});<|MERGE_RESOLUTION|>--- conflicted
+++ resolved
@@ -6,11 +6,7 @@
 
 const validation = z
     .object({
-<<<<<<< HEAD
-        operationId: z.string().regex(operationIdRegex)
-=======
         operationId: operationIdRegex
->>>>>>> 27fd1ae1
     })
     .strict();
 
