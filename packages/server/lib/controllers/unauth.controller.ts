--- conflicted
+++ resolved
@@ -1,25 +1,5 @@
 import type { Request, Response, NextFunction } from 'express';
-import {
-    errorManager,
-    analytics,
-    AnalyticsTypes,
-<<<<<<< HEAD
-    AuthOperation,
-    configService,
-    connectionService,
-    AuthModes,
-=======
-    createActivityLogMessage,
-    updateSuccess as updateSuccessActivityLog,
-    updateProvider as updateProviderActivityLog,
-    configService,
-    connectionService,
-    createActivityLogMessageAndEnd,
->>>>>>> 2077715d
-    hmacService,
-    ErrorSourceEnum,
-    LogActionEnum
-} from '@nangohq/shared';
+import { errorManager, analytics, AnalyticsTypes, configService, connectionService, hmacService, ErrorSourceEnum, LogActionEnum } from '@nangohq/shared';
 import type { LogContext } from '@nangohq/logs';
 import { logContextGetter } from '@nangohq/logs';
 import { stringifyError } from '@nangohq/utils';
@@ -88,18 +68,7 @@
 
             const template = configService.getTemplate(config.provider);
 
-<<<<<<< HEAD
-            if (template.auth_mode !== AuthModes.None) {
-=======
             if (template.auth_mode !== 'NONE') {
-                await createActivityLogMessageAndEnd({
-                    level: 'error',
-                    environment_id: environment.id,
-                    activity_log_id: activityLogId as number,
-                    timestamp: Date.now(),
-                    content: `Provider ${config.provider} does not support unauth creation`
-                });
->>>>>>> 2077715d
                 await logCtx.error('Provider does not support Unauthenticated', { provider: config.provider });
                 await logCtx.failed();
 
@@ -142,29 +111,6 @@
         } catch (err) {
             const prettyError = stringifyError(err, { pretty: true });
 
-<<<<<<< HEAD
-            if (logCtx) {
-                void connectionCreationFailedHook(
-                    {
-                        connection: { connection_id: connectionId!, provider_config_key: providerConfigKey! },
-                        environment,
-                        account,
-                        auth_mode: AuthModes.None,
-                        error: `Error during Unauth create: ${prettyError}`,
-                        operation: AuthOperation.UNKNOWN
-                    },
-                    'unknown',
-                    logCtx
-                );
-=======
-            await createActivityLogMessage({
-                level: 'error',
-                environment_id: environment.id,
-                activity_log_id: activityLogId as number,
-                content: `Error during Unauth create: ${prettyError}`,
-                timestamp: Date.now()
-            });
-
             connectionCreationFailedHook(
                 {
                     connection: { connection_id: connectionId!, provider_config_key: providerConfigKey! },
@@ -178,11 +124,9 @@
                     operation: 'unknown'
                 },
                 'unknown',
-                activityLogId,
                 logCtx
             );
             if (logCtx) {
->>>>>>> 2077715d
                 await logCtx.error('Error during Unauthenticated connection creation', { error: err });
                 await logCtx.failed();
             }
